--- conflicted
+++ resolved
@@ -22,34 +22,6 @@
 ];
 
 export function UserProvider({ children }: { children: ReactNode }) {
-<<<<<<< HEAD
-  const [user, setUser] = useState<User | null>(null);
-  const [isLoading, setIsLoading] = useState(true); // Start with true
-  const router = useRouter();
-
-  // Check localStorage on mount
-  useEffect(() => {
-    const checkStoredUser = () => {
-      try {
-        const storedUser = localStorage.getItem('aims_user');
-        if (storedUser) {
-          console.log("[useUser] Found stored user");
-          const parsedUser = JSON.parse(storedUser);
-          setUser(parsedUser);
-        } else {
-          console.log("[useUser] No stored user found");
-        }
-      } catch (error) {
-        console.error('[useUser] Failed to parse stored user:', error);
-        localStorage.removeItem('aims_user');
-      } finally {
-        setIsLoading(false);
-      }
-    };
-
-    // Small delay to ensure localStorage is available
-    setTimeout(checkStoredUser, 0);
-=======
   const [user, setUser] = useState<User | null>(null); // Always start with null to prevent hydration mismatches
   const [isLoading, setIsLoading] = useState(true); // Start with loading true
   const [isInitialized, setIsInitialized] = useState(false);
@@ -69,7 +41,6 @@
     }
     setIsLoading(false);
     setIsInitialized(true);
->>>>>>> ed560b03
   }, []);
 
   // Save user to localStorage when it changes
@@ -98,16 +69,8 @@
     router.push('/login');
   };
 
-  const value: UserContextType = {
-    user,
-    setUser: handleSetUser,
-    isLoading,
-    permissions,
-    logout
-  };
-
   return (
-    <UserContext.Provider value={value}>
+    <UserContext.Provider value={{ user, permissions, setUser: handleSetUser, logout, isLoading }}>
       {children}
     </UserContext.Provider>
   );

import { supabaseAdmin } from './supabase';
import { PostgrestError } from '@supabase/supabase-js';

export interface OrganizationGroup {
  id: string; // UUID
  name: string;
  description: string;
  organizationIds: string[]; // Array of organization UUIDs
  createdBy: string; // User UUID
  createdByName?: string; // User's name
  createdAt: string; // ISO timestamp
  updatedAt: string; // ISO timestamp
  updatedBy?: string; // User UUID
  updatedByName?: string;
<<<<<<< HEAD
  memberCount?: number;
=======
  isPublic: boolean;
>>>>>>> ed560b03
}

// Reusable Supabase query to fetch groups with members
const selectQuery = `
  id,
  name,
  description,
  created_by,
  created_at,
  updated_at,
  organization_group_members:organization_group_members (
    organization_id
  )
`;

// Helper to format Supabase data into our application's OrganizationGroup interface
function formatGroup(group: any): OrganizationGroup {
  return {
    id: group.id,
    name: group.name,
    description: group.description || '',
    organizationIds: group.organization_group_members?.map((m: any) => m.organization_id) || [],
    memberCount: group.organization_group_members?.length || 0,
    createdBy: group.created_by || 'system', // Handle null created_by
    createdByName: 'Unknown User', // We'll fetch this separately if needed
    createdAt: group.created_at,
    updatedAt: group.updated_at,
  };
}

// Load all organization groups from the database
export async function loadOrganizationGroups(): Promise<OrganizationGroup[]> {
  console.log('[DB] Loading organization groups...');
  
  try {
    const { data, error } = await supabaseAdmin
      .from('organization_groups')
      .select(selectQuery)
      .order('created_at', { ascending: false });

    console.log('[DB] Raw query response:', {
      error: error,
      dataExists: !!data,
      dataLength: data?.length || 0,
      rawData: data
    });

    if (error) {
      console.error('[DB] Error loading groups:', error);
      throw error;
    }
    
    if (!data) {
      console.warn('[DB] No data returned from query');
      return [];
    }
    
    console.log('[DB] Processing groups data...');
    const formatted = data.map((group: any, index: number) => {
      console.log(`[DB] Processing group ${index + 1}:`, {
        id: group.id,
        name: group.name,
        membersCount: group.organization_group_members?.length || 0,
        rawGroup: group
      });
      return formatGroup(group);
    });
    
    console.log(`[DB] Successfully loaded and formatted ${formatted.length} organization groups.`);
    return formatted;
  } catch (error) {
    console.error('[DB] Exception in loadOrganizationGroups:', error);
    throw error;
  }
}

// Get a single organization group by ID
export async function getOrganizationGroupById(id: string): Promise<OrganizationGroup | null> {
  console.log(`[DB] Getting group by ID: ${id}`);

  const { data, error } = await supabaseAdmin
    .from('organization_groups')
    .select(selectQuery)
    .eq('id', id)
    .single();

  if (error) {
    if (error.code === 'PGRST116') { // Not found
      console.log(`[DB] Group with ID ${id} not found.`);
      return null;
    }
    console.error(`[DB] Error getting group ${id}:`, error);
    throw error;
  }

  return data ? formatGroup(data) : null;
}

<<<<<<< HEAD
interface CreateGroupInput {
  name: string;
  description?: string;
  organizationIds: string[];
  createdBy: string; // User UUID
=======
// Create a new organization group
export function createOrganizationGroup(group: Omit<OrganizationGroup, 'id' | 'createdAt' | 'updatedAt'>): OrganizationGroup {
  const groups = loadOrganizationGroups();
  const newGroup: OrganizationGroup = {
    ...group,
    id: `grp-${Date.now()}`,
    createdAt: new Date().toISOString(),
    updatedAt: new Date().toISOString(),
    isPublic: group.isPublic ?? false // Default to private if not specified
  };
  groups.push(newGroup);
  saveOrganizationGroups(groups);
  return newGroup;
>>>>>>> ed560b03
}

// Create a new organization group and its members
export async function createOrganizationGroup(groupInput: CreateGroupInput): Promise<OrganizationGroup> {
  console.log('[DB] Creating new group:', {
    name: groupInput.name,
    description: groupInput.description,
    organizationIdsCount: groupInput.organizationIds.length,
    organizationIds: groupInput.organizationIds,
    createdBy: groupInput.createdBy
  });

  // First, validate that all organization IDs exist
  console.log('[DB] Validating organization IDs...');
  const { data: existingOrgs, error: validateError } = await supabaseAdmin
    .from('organizations')
    .select('id')
    .in('id', groupInput.organizationIds);

  if (validateError) {
    console.error('[DB] Error validating organization IDs:', validateError);
    throw validateError;
  }

  if (!existingOrgs || existingOrgs.length !== groupInput.organizationIds.length) {
    const foundIds = existingOrgs?.map((o: { id: string }) => o.id) || [];
    const missingIds = groupInput.organizationIds.filter(id => !foundIds.includes(id));
    console.error('[DB] Missing organization IDs:', missingIds);
    throw new Error(`Organization IDs not found: ${missingIds.join(', ')}`);
  }

  console.log('[DB] All organization IDs validated successfully');

  // Validate that the user exists
  console.log('[DB] Validating user ID:', groupInput.createdBy);
  const { data: existingUser, error: userError } = await supabaseAdmin
    .from('users')
    .select('id, full_name')
    .eq('id', groupInput.createdBy)
    .single();

  if (userError) {
    console.warn('[DB] Could not validate user (might be RLS issue):', userError);
    // Don't throw error for user validation issues - might be RLS
  } else if (existingUser) {
    console.log('[DB] User validated successfully:', existingUser.full_name);
  } else {
    console.warn('[DB] User not found but proceeding:', groupInput.createdBy);
  }

  // Step 1: Insert into organization_groups table
  console.log('[DB] Inserting group record...');
  const { data: newGroup, error: groupError } = await supabaseAdmin
    .from('organization_groups')
    .insert({
      name: groupInput.name,
      description: groupInput.description,
      created_by: null, // Set to null to avoid foreign key constraint issues
    })
    .select('id, name, description, created_by, created_at, updated_at')
    .single();

  if (groupError) {
    console.error('[DB] Error creating group:', groupError);
    throw groupError;
  }

  console.log('[DB] Group created successfully:', newGroup.id);

  // Step 2: Insert members into organization_group_members table
  const membersToInsert = groupInput.organizationIds.map(orgId => ({
    group_id: newGroup.id,
    organization_id: orgId,
    added_by: null, // Set to null to avoid foreign key constraint issues
  }));
  
  console.log('[DB] Inserting group members:', membersToInsert.length);
  const { data: insertedMembers, error: memberError } = await supabaseAdmin
    .from('organization_group_members')
    .insert(membersToInsert)
    .select();

  if (memberError) {
    console.error('[DB] Error adding members to group:', memberError);
    // Clean up by deleting the group if members fail to be added
    console.log('[DB] Cleaning up group due to member insertion failure...');
    await supabaseAdmin.from('organization_groups').delete().eq('id', newGroup.id);
    throw memberError;
  }
  
  console.log(`[DB] Successfully created group "${newGroup.name}" with ${insertedMembers?.length || 0} members.`);
  const finalGroup = await getOrganizationGroupById(newGroup.id);
  
  if (!finalGroup) {
    throw new Error('Failed to retrieve created group');
  }
  
  return finalGroup;
}

interface UpdateGroupInput {
  name?: string;
  description?: string;
  organizationIds?: string[];
}

// Update an organization group and its members
export async function updateOrganizationGroup(id: string, updates: UpdateGroupInput, updatedBy: string): Promise<OrganizationGroup | null> {
  console.log(`[DB] Updating group ID: ${id}`);

  // Step 1: Update the core group details if provided
  if (updates.name || updates.description) {
    const { error: updateError } = await supabaseAdmin
      .from('organization_groups')
      .update({ 
        name: updates.name, 
        description: updates.description,
        updated_at: new Date().toISOString()
      })
      .eq('id', id);

    if (updateError) {
      console.error('[DB] Error updating group details:', updateError);
      throw updateError;
    }
  }

  // Step 2: Sync members if organizationIds are provided
  if (updates.organizationIds) {
    // Delete existing members
    const { error: deleteError } = await supabaseAdmin
      .from('organization_group_members')
      .delete()
      .eq('group_id', id);

    if (deleteError) {
      console.error('[DB] Error deleting old members:', deleteError);
      throw deleteError;
    }

    // Insert new members
    const membersToInsert = updates.organizationIds.map(orgId => ({
      group_id: id,
      organization_id: orgId,
      added_by: null, // Set to null to avoid foreign key constraint issues
    }));

    if (membersToInsert.length > 0) {
      const { error: insertError } = await supabaseAdmin
        .from('organization_group_members')
        .insert(membersToInsert);

      if (insertError) {
        console.error('[DB] Error inserting new members:', insertError);
        throw insertError;
      }
    }
  }

  console.log(`[DB] Successfully updated group ${id}.`);
  return getOrganizationGroupById(id);
}

// Delete an organization group
export async function deleteOrganizationGroup(id: string): Promise<boolean> {
  console.log(`[DB] Deleting group ID: ${id}`);
  
  // The database is set up with ON DELETE CASCADE for group_id in
  // organization_group_members, so deleting the group will also delete members.
  const { error } = await supabaseAdmin
    .from('organization_groups')
    .delete()
    .eq('id', id);

  if (error) {
    console.error(`[DB] Error deleting group ${id}:`, error);
    return false;
  }

  console.log(`[DB] Successfully deleted group ${id}.`);
  return true;
} <|MERGE_RESOLUTION|>--- conflicted
+++ resolved
@@ -1,127 +1,70 @@
-import { supabaseAdmin } from './supabase';
-import { PostgrestError } from '@supabase/supabase-js';
+import fs from 'fs';
+import path from 'path';
+
+// Use a simpler path resolution that works when Next.js runs from frontend/
+const DATA_FILE_PATH = path.join(process.cwd(), 'data', 'organization-groups.json');
 
 export interface OrganizationGroup {
-  id: string; // UUID
+  id: string;
   name: string;
   description: string;
-  organizationIds: string[]; // Array of organization UUIDs
-  createdBy: string; // User UUID
-  createdByName?: string; // User's name
-  createdAt: string; // ISO timestamp
-  updatedAt: string; // ISO timestamp
-  updatedBy?: string; // User UUID
+  organizationIds: string[];
+  createdBy: string;
+  createdByName?: string;
+  createdAt: string;
+  updatedAt: string;
+  updatedBy?: string;
   updatedByName?: string;
-<<<<<<< HEAD
-  memberCount?: number;
-=======
   isPublic: boolean;
->>>>>>> ed560b03
 }
 
-// Reusable Supabase query to fetch groups with members
-const selectQuery = `
-  id,
-  name,
-  description,
-  created_by,
-  created_at,
-  updated_at,
-  organization_group_members:organization_group_members (
-    organization_id
-  )
-`;
-
-// Helper to format Supabase data into our application's OrganizationGroup interface
-function formatGroup(group: any): OrganizationGroup {
-  return {
-    id: group.id,
-    name: group.name,
-    description: group.description || '',
-    organizationIds: group.organization_group_members?.map((m: any) => m.organization_id) || [],
-    memberCount: group.organization_group_members?.length || 0,
-    createdBy: group.created_by || 'system', // Handle null created_by
-    createdByName: 'Unknown User', // We'll fetch this separately if needed
-    createdAt: group.created_at,
-    updatedAt: group.updated_at,
-  };
+// Ensure data directory exists
+export function ensureDataDirectory() {
+  const dataDir = path.dirname(DATA_FILE_PATH);
+  if (!fs.existsSync(dataDir)) {
+    fs.mkdirSync(dataDir, { recursive: true });
+  }
 }
 
-// Load all organization groups from the database
-export async function loadOrganizationGroups(): Promise<OrganizationGroup[]> {
-  console.log('[DB] Loading organization groups...');
-  
+// Load organization groups from file
+export function loadOrganizationGroups(): OrganizationGroup[] {
   try {
-    const { data, error } = await supabaseAdmin
-      .from('organization_groups')
-      .select(selectQuery)
-      .order('created_at', { ascending: false });
+    ensureDataDirectory();
+    console.log('[OrganizationGroups] Loading from path:', DATA_FILE_PATH);
+    console.log('[OrganizationGroups] File exists:', fs.existsSync(DATA_FILE_PATH));
+    console.log('[OrganizationGroups] Working directory:', process.cwd());
+    
+    if (fs.existsSync(DATA_FILE_PATH)) {
+      const data = fs.readFileSync(DATA_FILE_PATH, 'utf-8');
+      const groups = JSON.parse(data);
+      console.log('[OrganizationGroups] Loaded groups:', groups.length);
+      return groups;
+    }
+    console.log('[OrganizationGroups] File not found, returning empty array');
+    return [];
+  } catch (error) {
+    console.error('[OrganizationGroups] Error loading organization groups:', error);
+    return [];
+  }
+}
 
-    console.log('[DB] Raw query response:', {
-      error: error,
-      dataExists: !!data,
-      dataLength: data?.length || 0,
-      rawData: data
-    });
-
-    if (error) {
-      console.error('[DB] Error loading groups:', error);
-      throw error;
-    }
-    
-    if (!data) {
-      console.warn('[DB] No data returned from query');
-      return [];
-    }
-    
-    console.log('[DB] Processing groups data...');
-    const formatted = data.map((group: any, index: number) => {
-      console.log(`[DB] Processing group ${index + 1}:`, {
-        id: group.id,
-        name: group.name,
-        membersCount: group.organization_group_members?.length || 0,
-        rawGroup: group
-      });
-      return formatGroup(group);
-    });
-    
-    console.log(`[DB] Successfully loaded and formatted ${formatted.length} organization groups.`);
-    return formatted;
+// Save organization groups to file
+export function saveOrganizationGroups(groups: OrganizationGroup[]): void {
+  try {
+    ensureDataDirectory();
+    fs.writeFileSync(DATA_FILE_PATH, JSON.stringify(groups, null, 2));
   } catch (error) {
-    console.error('[DB] Exception in loadOrganizationGroups:', error);
+    console.error('Error saving organization groups:', error);
     throw error;
   }
 }
 
 // Get a single organization group by ID
-export async function getOrganizationGroupById(id: string): Promise<OrganizationGroup | null> {
-  console.log(`[DB] Getting group by ID: ${id}`);
-
-  const { data, error } = await supabaseAdmin
-    .from('organization_groups')
-    .select(selectQuery)
-    .eq('id', id)
-    .single();
-
-  if (error) {
-    if (error.code === 'PGRST116') { // Not found
-      console.log(`[DB] Group with ID ${id} not found.`);
-      return null;
-    }
-    console.error(`[DB] Error getting group ${id}:`, error);
-    throw error;
-  }
-
-  return data ? formatGroup(data) : null;
+export function getOrganizationGroupById(id: string): OrganizationGroup | null {
+  const groups = loadOrganizationGroups();
+  return groups.find(group => group.id === id) || null;
 }
 
-<<<<<<< HEAD
-interface CreateGroupInput {
-  name: string;
-  description?: string;
-  organizationIds: string[];
-  createdBy: string; // User UUID
-=======
 // Create a new organization group
 export function createOrganizationGroup(group: Omit<OrganizationGroup, 'id' | 'createdAt' | 'updatedAt'>): OrganizationGroup {
   const groups = loadOrganizationGroups();
@@ -135,186 +78,41 @@
   groups.push(newGroup);
   saveOrganizationGroups(groups);
   return newGroup;
->>>>>>> ed560b03
 }
 
-// Create a new organization group and its members
-export async function createOrganizationGroup(groupInput: CreateGroupInput): Promise<OrganizationGroup> {
-  console.log('[DB] Creating new group:', {
-    name: groupInput.name,
-    description: groupInput.description,
-    organizationIdsCount: groupInput.organizationIds.length,
-    organizationIds: groupInput.organizationIds,
-    createdBy: groupInput.createdBy
-  });
-
-  // First, validate that all organization IDs exist
-  console.log('[DB] Validating organization IDs...');
-  const { data: existingOrgs, error: validateError } = await supabaseAdmin
-    .from('organizations')
-    .select('id')
-    .in('id', groupInput.organizationIds);
-
-  if (validateError) {
-    console.error('[DB] Error validating organization IDs:', validateError);
-    throw validateError;
-  }
-
-  if (!existingOrgs || existingOrgs.length !== groupInput.organizationIds.length) {
-    const foundIds = existingOrgs?.map((o: { id: string }) => o.id) || [];
-    const missingIds = groupInput.organizationIds.filter(id => !foundIds.includes(id));
-    console.error('[DB] Missing organization IDs:', missingIds);
-    throw new Error(`Organization IDs not found: ${missingIds.join(', ')}`);
-  }
-
-  console.log('[DB] All organization IDs validated successfully');
-
-  // Validate that the user exists
-  console.log('[DB] Validating user ID:', groupInput.createdBy);
-  const { data: existingUser, error: userError } = await supabaseAdmin
-    .from('users')
-    .select('id, full_name')
-    .eq('id', groupInput.createdBy)
-    .single();
-
-  if (userError) {
-    console.warn('[DB] Could not validate user (might be RLS issue):', userError);
-    // Don't throw error for user validation issues - might be RLS
-  } else if (existingUser) {
-    console.log('[DB] User validated successfully:', existingUser.full_name);
-  } else {
-    console.warn('[DB] User not found but proceeding:', groupInput.createdBy);
-  }
-
-  // Step 1: Insert into organization_groups table
-  console.log('[DB] Inserting group record...');
-  const { data: newGroup, error: groupError } = await supabaseAdmin
-    .from('organization_groups')
-    .insert({
-      name: groupInput.name,
-      description: groupInput.description,
-      created_by: null, // Set to null to avoid foreign key constraint issues
-    })
-    .select('id, name, description, created_by, created_at, updated_at')
-    .single();
-
-  if (groupError) {
-    console.error('[DB] Error creating group:', groupError);
-    throw groupError;
-  }
-
-  console.log('[DB] Group created successfully:', newGroup.id);
-
-  // Step 2: Insert members into organization_group_members table
-  const membersToInsert = groupInput.organizationIds.map(orgId => ({
-    group_id: newGroup.id,
-    organization_id: orgId,
-    added_by: null, // Set to null to avoid foreign key constraint issues
-  }));
+// Update an organization group
+export function updateOrganizationGroup(id: string, updates: Partial<OrganizationGroup>, updatedBy: string, updatedByName?: string): OrganizationGroup | null {
+  const groups = loadOrganizationGroups();
+  const index = groups.findIndex(group => group.id === id);
   
-  console.log('[DB] Inserting group members:', membersToInsert.length);
-  const { data: insertedMembers, error: memberError } = await supabaseAdmin
-    .from('organization_group_members')
-    .insert(membersToInsert)
-    .select();
-
-  if (memberError) {
-    console.error('[DB] Error adding members to group:', memberError);
-    // Clean up by deleting the group if members fail to be added
-    console.log('[DB] Cleaning up group due to member insertion failure...');
-    await supabaseAdmin.from('organization_groups').delete().eq('id', newGroup.id);
-    throw memberError;
+  if (index === -1) {
+    return null;
   }
   
-  console.log(`[DB] Successfully created group "${newGroup.name}" with ${insertedMembers?.length || 0} members.`);
-  const finalGroup = await getOrganizationGroupById(newGroup.id);
+  groups[index] = {
+    ...groups[index],
+    ...updates,
+    id: groups[index].id, // Preserve ID
+    createdAt: groups[index].createdAt, // Preserve creation date
+    createdBy: groups[index].createdBy, // Preserve creator
+    updatedAt: new Date().toISOString(),
+    updatedBy,
+    updatedByName
+  };
   
-  if (!finalGroup) {
-    throw new Error('Failed to retrieve created group');
-  }
-  
-  return finalGroup;
-}
-
-interface UpdateGroupInput {
-  name?: string;
-  description?: string;
-  organizationIds?: string[];
-}
-
-// Update an organization group and its members
-export async function updateOrganizationGroup(id: string, updates: UpdateGroupInput, updatedBy: string): Promise<OrganizationGroup | null> {
-  console.log(`[DB] Updating group ID: ${id}`);
-
-  // Step 1: Update the core group details if provided
-  if (updates.name || updates.description) {
-    const { error: updateError } = await supabaseAdmin
-      .from('organization_groups')
-      .update({ 
-        name: updates.name, 
-        description: updates.description,
-        updated_at: new Date().toISOString()
-      })
-      .eq('id', id);
-
-    if (updateError) {
-      console.error('[DB] Error updating group details:', updateError);
-      throw updateError;
-    }
-  }
-
-  // Step 2: Sync members if organizationIds are provided
-  if (updates.organizationIds) {
-    // Delete existing members
-    const { error: deleteError } = await supabaseAdmin
-      .from('organization_group_members')
-      .delete()
-      .eq('group_id', id);
-
-    if (deleteError) {
-      console.error('[DB] Error deleting old members:', deleteError);
-      throw deleteError;
-    }
-
-    // Insert new members
-    const membersToInsert = updates.organizationIds.map(orgId => ({
-      group_id: id,
-      organization_id: orgId,
-      added_by: null, // Set to null to avoid foreign key constraint issues
-    }));
-
-    if (membersToInsert.length > 0) {
-      const { error: insertError } = await supabaseAdmin
-        .from('organization_group_members')
-        .insert(membersToInsert);
-
-      if (insertError) {
-        console.error('[DB] Error inserting new members:', insertError);
-        throw insertError;
-      }
-    }
-  }
-
-  console.log(`[DB] Successfully updated group ${id}.`);
-  return getOrganizationGroupById(id);
+  saveOrganizationGroups(groups);
+  return groups[index];
 }
 
 // Delete an organization group
-export async function deleteOrganizationGroup(id: string): Promise<boolean> {
-  console.log(`[DB] Deleting group ID: ${id}`);
+export function deleteOrganizationGroup(id: string): boolean {
+  const groups = loadOrganizationGroups();
+  const filteredGroups = groups.filter(group => group.id !== id);
   
-  // The database is set up with ON DELETE CASCADE for group_id in
-  // organization_group_members, so deleting the group will also delete members.
-  const { error } = await supabaseAdmin
-    .from('organization_groups')
-    .delete()
-    .eq('id', id);
-
-  if (error) {
-    console.error(`[DB] Error deleting group ${id}:`, error);
-    return false;
+  if (filteredGroups.length === groups.length) {
+    return false; // Group not found
   }
-
-  console.log(`[DB] Successfully deleted group ${id}.`);
+  
+  saveOrganizationGroups(filteredGroups);
   return true;
 } 
import React from "react";
import { HelpCircle, AlertCircle } from "lucide-react";
import {
  Tooltip,
  TooltipContent,
  TooltipProvider,
  TooltipTrigger,
} from "@/components/ui/tooltip";

// IATI field help texts based on IATI standard
export const IATI_FIELD_HELP = {
  partnerId: "A unique identifier used internally by the implementing partner.",
  iatiId: "The globally recognised identifier for this activity.",
  localId: "The identifier created and used locally by the system or government entity.",
  title: "A short, human-readable title that contains a meaningful summary of the activity. Max 200 characters recommended.",
  description: "A longer, human-readable description of the activity. May include implementation, expected outcomes, etc.",
  targetGroups: "A description of the groups that are intended to benefit from this activity",
  collaborationType: "The type of collaboration involved in the activity (bilateral, multilateral, etc.)",
  activityStatus: "The current lifecycle stage of the activity from the IATI activity status codelist",
  plannedStartDate: "The date on which the activity is planned to start, for example the date of the first planned disbursement or when physical activity starts.",
  plannedEndDate: "The date on which the activity is planned to end, for example the date of the last planned disbursement or when physical activity is complete.",
  actualStartDate: "The actual date the activity starts, for example the date of the first disbursement or when physical activity starts.",
  actualEndDate: "The actual date the activity ends, for example the date of the last disbursement or when physical activity is complete.",
  sectors: "The specific areas of the recipient's economic or social structure targeted by the activity",
  aidType: "The type of aid being supplied (project-type intervention, budget support, debt relief, etc.)",
  defaultAidType: "This sets the main modality for this activity using the OECD DAC classification. Individual transactions may override this if needed.",
  defaultFinanceType: "The default financial instrument for transactions in this activity (grant, loan, guarantee, etc.). Individual transactions may override this.",
  defaultCurrency: "The default currency for all monetary values in this activity per IATI standards. Use ISO 4217 currency codes (e.g., USD, EUR, GBP). Individual transactions may override if needed.",
  flowType: "Whether the activity is funded by Official Development Assistance (ODA), Other Official Flows (OOF), etc.",
  currency: "The default currency for all financial values in this activity. Use ISO 4217 currency codes.",
  tiedStatus: "Whether the activity is tied, untied, or partially tied according to OECD definitions",
  systemUuid: "System-generated unique identifier for internal database reference. This is not the IATI identifier.",
};

// Required fields for publishing
export const REQUIRED_FIELDS = [
  'title',
  'description',
  'activityStatus',
  'plannedStartDate',
  'sectors',
  'participatingOrg',
  'defaultAidType',
];

// Recommended fields for better completeness
export const RECOMMENDED_FIELDS = [

  'targetGroups',
  'collaborationType',
  'plannedEndDate',
  'aidType',
  'flowType',
  'tiedStatus',
  'documents',
  'locations',
  'results',
];

interface FieldHelpProps {
  field: string;
  className?: string;
}

export const FieldHelp: React.FC<FieldHelpProps> = ({ field, className = "" }) => {
  const helpText = IATI_FIELD_HELP[field as keyof typeof IATI_FIELD_HELP];
  
  if (!helpText) return null;
  
  return (
    <TooltipProvider>
      <Tooltip>
        <TooltipTrigger asChild>
<<<<<<< HEAD
          <HelpCircle className={`h-3.5 w-3.5 text-gray-400 hover:text-gray-600 cursor-pointer inline-block ml-1 ${className}`} />
=======
          <HelpCircle className={`w-4 h-4 text-slate-500 cursor-help inline-block ml-1 ${className}`} />
>>>>>>> ed560b03
        </TooltipTrigger>
        <TooltipContent className="max-w-xs">
          <p>{helpText}</p>
        </TooltipContent>
      </Tooltip>
    </TooltipProvider>
  );
};

interface RequiredFieldIndicatorProps {
  field: string;
  value: any;
  className?: string;
}

export const RequiredFieldIndicator: React.FC<RequiredFieldIndicatorProps> = ({ 
  field, 
  value, 
  className = "" 
}) => {
  const isRequired = REQUIRED_FIELDS.includes(field);
  const isEmpty = !value || (typeof value === 'string' && !value.trim()) || 
                  (Array.isArray(value) && value.length === 0);
  
  if (!isRequired || !isEmpty) return null;
  
  return (
    <TooltipProvider>
      <Tooltip>
        <TooltipTrigger asChild>
          <AlertCircle className={`h-3.5 w-3.5 text-red-600 inline-block ml-1 ${className}`} />
        </TooltipTrigger>
        <TooltipContent>
          <p>Required before publishing</p>
        </TooltipContent>
      </Tooltip>
    </TooltipProvider>
  );
};

interface ActivityCompletionRatingProps {
  activity: any;
  transactions?: any[];
  sectors?: any[];
}

export const ActivityCompletionRating: React.FC<ActivityCompletionRatingProps> = ({ 
  activity, 
  transactions = [], 
  sectors = [] 
}) => {
  // Calculate completion percentage
  const calculateCompletion = () => {
    let completed = 0;
    let total = 0;
    
    // Check required fields
    REQUIRED_FIELDS.forEach(field => {
      total += 1;
      if (field === 'sectors') {
        if (sectors && sectors.length > 0) completed += 1;
      } else if (field === 'participatingOrg') {
        if (activity.partnerId) completed += 1;
      } else if (activity[field] && activity[field].toString().trim()) {
        completed += 1;
      }
    });
    
    // Check recommended fields (worth half points)
    RECOMMENDED_FIELDS.forEach(field => {
      total += 0.5;
      if (field === 'aidType' || field === 'flowType' || field === 'tiedStatus') {
        // Check if any transaction has these fields
        if (transactions.some(t => t[field])) completed += 0.5;
      } else if (activity[field] && activity[field].toString().trim()) {
        completed += 0.5;
      }
    });
    
    return Math.round((completed / total) * 100);
  };
  
  const completionPercentage = calculateCompletion();
  
  // Get missing fields
  const getMissingFields = () => {
    const missing = {
      required: [] as string[],
      recommended: [] as string[]
    };
    
    REQUIRED_FIELDS.forEach(field => {
      if (field === 'sectors') {
        if (!sectors || sectors.length === 0) missing.required.push('Sectors');
      } else if (field === 'participatingOrg') {
        if (!activity.partnerId) missing.required.push('Partner Organization');
      } else if (!activity[field] || !activity[field].toString().trim()) {
        missing.required.push(field.charAt(0).toUpperCase() + field.slice(1).replace(/([A-Z])/g, ' $1').trim());
      }
    });
    
    RECOMMENDED_FIELDS.forEach(field => {
      if (field === 'aidType') {
        if (!transactions.some(t => t.aidType)) missing.recommended.push('Aid Type (in transactions)');
      } else if (field === 'flowType') {
        if (!transactions.some(t => t.flowType)) missing.recommended.push('Flow Type (in transactions)');
      } else if (field === 'tiedStatus') {
        if (!transactions.some(t => t.tiedStatus)) missing.recommended.push('Tied Status (in transactions)');
      } else if (!activity[field] || (Array.isArray(activity[field]) && activity[field].length === 0)) {
        missing.recommended.push(field.charAt(0).toUpperCase() + field.slice(1).replace(/([A-Z])/g, ' $1').trim());
      }
    });
    
    return missing;
  };
  
  const missingFields = getMissingFields();
  const [isExpanded, setIsExpanded] = React.useState(false);
  
  return (
    <div className="bg-gray-50 rounded-lg p-4 space-y-3">
      <h3 className="text-sm font-semibold text-gray-700">Activity Completion Rating</h3>
      
      <div className="space-y-2">
        <div className="flex justify-between items-center">
          <span className="text-2xl font-bold text-gray-900">{completionPercentage}%</span>
          <span className="text-xs text-gray-500">Complete</span>
        </div>
        
        <div className="w-full bg-gray-200 rounded-full h-2">
          <div 
            className={`h-2 rounded-full transition-all duration-300 ${
              completionPercentage >= 80 ? 'bg-green-500' : 
              completionPercentage >= 60 ? 'bg-yellow-500' : 
              'bg-red-500'
            }`}
            style={{ width: `${completionPercentage}%` }}
          />
        </div>
      </div>
      
      <button
        onClick={() => setIsExpanded(!isExpanded)}
        className="text-sm text-blue-600 hover:text-blue-700 font-medium flex items-center gap-1"
      >
        {isExpanded ? '▼' : '▶'} Improve my rating?
      </button>
      
      {isExpanded && (
        <div className="space-y-3 pt-2 border-t">
          {missingFields.required.length > 0 && (
            <div>
              <h4 className="text-xs font-semibold text-red-600 mb-1">Required fields:</h4>
              <ul className="text-xs space-y-0.5">
                {missingFields.required.map((field, idx) => (
                  <li key={idx} className="text-gray-600 flex items-start gap-1">
                    <span className="text-red-600 mt-0.5">•</span>
                    <span>{field}</span>
                  </li>
                ))}
              </ul>
            </div>
          )}
          
          {missingFields.recommended.length > 0 && (
            <div>
              <h4 className="text-xs font-semibold text-gray-700 mb-1">Recommended fields:</h4>
              <ul className="text-xs space-y-0.5">
                {missingFields.recommended.map((field, idx) => (
                  <li key={idx} className="text-gray-600 flex items-start gap-1">
                    <span className="text-gray-400 mt-0.5">•</span>
                    <span>{field}</span>
                  </li>
                ))}
              </ul>
            </div>
          )}
        </div>
      )}
    </div>
  );
}; <|MERGE_RESOLUTION|>--- conflicted
+++ resolved
@@ -9,9 +9,9 @@
 
 // IATI field help texts based on IATI standard
 export const IATI_FIELD_HELP = {
-  partnerId: "A unique identifier used internally by the implementing partner.",
-  iatiId: "The globally recognised identifier for this activity.",
-  localId: "The identifier created and used locally by the system or government entity.",
+  partnerId: "Your organization's internal identifier for this activity",
+  iatiId: "The IATI activity identifier - a globally unique identifier for this activity (format: {reporting-org-ref}-{activity-id})",
+  localId: "System-generated unique identifier for this activity record",
   title: "A short, human-readable title that contains a meaningful summary of the activity. Max 200 characters recommended.",
   description: "A longer, human-readable description of the activity. May include implementation, expected outcomes, etc.",
   targetGroups: "A description of the groups that are intended to benefit from this activity",
@@ -71,11 +71,7 @@
     <TooltipProvider>
       <Tooltip>
         <TooltipTrigger asChild>
-<<<<<<< HEAD
-          <HelpCircle className={`h-3.5 w-3.5 text-gray-400 hover:text-gray-600 cursor-pointer inline-block ml-1 ${className}`} />
-=======
           <HelpCircle className={`w-4 h-4 text-slate-500 cursor-help inline-block ml-1 ${className}`} />
->>>>>>> ed560b03
         </TooltipTrigger>
         <TooltipContent className="max-w-xs">
           <p>{helpText}</p>

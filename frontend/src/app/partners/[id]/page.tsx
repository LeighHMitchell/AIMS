"use client"

import { useState, useEffect } from "react";
import { useParams, useRouter } from "next/navigation";
import { MainLayout } from "@/components/layout/main-layout";
import { Card, CardContent, CardHeader, CardTitle } from "@/components/ui/card";
import { Button } from "@/components/ui/button";
import { Badge } from "@/components/ui/badge";
import { Tabs, TabsContent, TabsList, TabsTrigger } from "@/components/ui/tabs";
import { useUser, mockUsers } from "@/hooks/useUser";
import { usePartners } from "@/hooks/usePartners";
import { User } from "@/types/user";
import { 
  Building2, 
  Users, 
  Mail, 
  Phone, 
  Globe, 
  MapPin,
  DollarSign,
  Activity,
  Facebook,
  Twitter,
  Linkedin,
  Edit,
  FileText,
  PieChart,
  BarChart,
  Filter,
  Download,
  Printer,
  Plus,
  ArrowLeft,
  X,
  Loader2,
  Copy,
  Trash2,
  AlertTriangle
} from "lucide-react";
import { format } from "date-fns";
<<<<<<< HEAD
import { LEGACY_TRANSACTION_TYPE_MAP } from "@/types/transaction";
import { Dialog, DialogContent, DialogHeader, DialogTitle, DialogDescription, DialogFooter } from "@/components/ui/dialog";
=======
import { LEGACY_TRANSACTION_TYPE_MAP } from "@/utils/transactionMigrationHelper";
import { Dialog, DialogContent, DialogHeader, DialogTitle, DialogDescription } from "@/components/ui/dialog";
>>>>>>> ed560b03
import { Input } from "@/components/ui/input";
import { Textarea } from "@/components/ui/textarea";
import { Select, SelectContent, SelectItem, SelectTrigger, SelectValue } from "@/components/ui/select";
import { Alert, AlertDescription } from "@/components/ui/alert";
import { toast } from "sonner";
import { 
  OrganizationFieldHelp, 
  ORGANIZATION_TYPES, 
  COUNTRIES, 
  calculateCooperationModality,
  calculateOrgClassification
} from "@/components/OrganizationFieldHelpers";
import { ImageUpload } from "@/components/ImageUpload";
import StrategiesTab from "@/components/StrategiesTab";

// Helper function to determine development partner status based on cooperation modality
const getIsDevelopmentPartnerFromModality = (modality: string) => {
  return ['Multilateral', 'Regional', 'External', 'Global'].includes(modality);
};

export default function PartnerProfilePage() {
  const params = useParams();
  const router = useRouter();
  const { user, permissions } = useUser();
  const { partners, getPartnerById, updatePartner, deletePartner } = usePartners();
  const [activeTab, setActiveTab] = useState("about");
  const [teamMembers, setTeamMembers] = useState<User[]>([]);
  const [activities, setActivities] = useState<any[]>([]);
  const [showEditDialog, setShowEditDialog] = useState(false);
  const [showDeleteDialog, setShowDeleteDialog] = useState(false);
  const [deleteConfirmText, setDeleteConfirmText] = useState("");
  const [isDeleting, setIsDeleting] = useState(false);
  const [formData, setFormData] = useState({
    name: "",
    iatiOrgId: "",
    fullName: "",
    acronym: "",
    countryRepresented: "",
    organisationType: "",
    cooperationModality: "External" as "Multilateral" | "Regional" | "External" | "Internal" | "Global" | "Other",

    orgClassification: "Other" as "Development Partner" | "Partner Government" | "Civil Society – International" | "Civil Society – Domestic" | "Private Sector – International" | "Private Sector – Domestic" | "Other",
    orgClassificationOverride: false,
    description: "",
    website: "",
    email: "",
    phone: "",
    address: "",
    logo: "",
    banner: "",
    type: "development_partner" as "development_partner" | "bilateral" | "partner_government" | "other"
  });
  const [submitting, setSubmitting] = useState(false);
  const [validationErrors, setValidationErrors] = useState<Record<string, string>>({});

  const partner = getPartnerById(params?.id as string);

  useEffect(() => {
    if (!partner && partners.length > 0) {
      router.push("/partners");
    }
  }, [partner, partners, router]);

  useEffect(() => {
    // Fetch activities to calculate metrics
    fetchActivities();
    // Get team members for this organization
    if (partner) {
      const members = mockUsers.filter(u => u.organizationId === partner.id);
      setTeamMembers(members);
      
      // Initialize form data for edit dialog
      setFormData({
        name: partner.name,
        iatiOrgId: partner.iatiOrgId || "",
        fullName: partner.fullName || partner.name || "",
        acronym: partner.acronym || "",
        countryRepresented: partner.countryRepresented || "",
        organisationType: partner.organisationType || "",
        cooperationModality: partner.cooperationModality || "External",
    
        orgClassification: (partner.orgClassification || calculateOrgClassification(
          partner.countryRepresented || "",
          partner.organisationType || "",
          partner.cooperationModality
        )) as "Development Partner" | "Partner Government" | "Civil Society – International" | "Civil Society – Domestic" | "Private Sector – International" | "Private Sector – Domestic" | "Other",
        orgClassificationOverride: false,
        description: partner.description || "",
        website: partner.website || "",
        email: partner.email || "",
        phone: partner.phone || "",
        address: partner.address || "",
        logo: partner.logo || "",
        banner: partner.banner || "",
        type: partner.type as any || "development_partner"
      });
    }
  }, [partner]);

  const fetchActivities = async () => {
    try {
      const res = await fetch("/api/activities");
      if (res.ok) {
        const data = await res.json();
        setActivities(data);
      }
    } catch (error) {
      console.error("Error fetching activities:", error);
    }
  };

  // Calculate metrics for this partner
  const calculatePartnerMetrics = () => {
    if (!partner) return { totalFunding: 0, activeProjects: 0, completedProjects: 0 };

    let totalFunding = 0;
    let activeProjects = 0;
    let completedProjects = 0;

    // Get all users from this organization
    const organizationUsers = mockUsers.filter(u => u.organizationId === partner.id);
    const organizationUserIds = organizationUsers.map(u => u.id);

    activities.forEach(activity => {
      // Check if this activity was created by a user from this organization
      const isCreatedByOrgUser = activity.createdBy && organizationUserIds.includes(activity.createdBy.id);
      
      // Also check if the activity's createdByOrg matches this partner
      const isCreatedByThisOrg = activity.createdByOrg === partner.name;
      
      // Check if this partner is involved in the activity transactions
      const isInvolvedInTransactions = activity.transactions?.some((t: any) => 
        t.providerOrg === partner.name || t.receiverOrg === partner.name
      );

      // Activity is related to this partner if created by org user, created by this org, or involved in transactions
      const isRelatedToPartner = isCreatedByOrgUser || isCreatedByThisOrg || isInvolvedInTransactions;

      if (isRelatedToPartner) {
        // Check both new fields first, fallback to old status field for backward compatibility
        const activityStatus = activity.activityStatus || 
          (activity.status && !["published", "draft"].includes(activity.status) ? activity.status : "");
        const publicationStatus = activity.publicationStatus || 
          (activity.status === "published" ? "published" : "draft");
        
        // Count as active if in implementation status (regardless of publication status for org view)
        if (activityStatus === "implementation") {
          activeProjects++;
        }
        // Count as completed if completed
        if (activityStatus === "completed") {
          completedProjects++;
        }

        // Calculate funding from commitment transactions where this partner is the provider
        activity.transactions?.forEach((t: any) => {
          // Normalize transaction type to handle both legacy and new types
          const normalizedType = LEGACY_TRANSACTION_TYPE_MAP[t.type] || t.type;
          
          if (t.providerOrg === partner.name && normalizedType === "2" && t.status === "actual") {
            totalFunding += t.value;
          }
        });
      }
    });

    return { totalFunding, activeProjects, completedProjects };
  };

  const { totalFunding, activeProjects, completedProjects } = calculatePartnerMetrics();

  const validateForm = () => {
    const errors: Record<string, string> = {};
    
    if (!formData.fullName?.trim()) {
      errors.fullName = "Full name is required";
    }
    
    if (!formData.acronym?.trim()) {
      errors.acronym = "Acronym is required";
    }
    
    if (!formData.countryRepresented) {
      errors.countryRepresented = "Country is required";
    }
    
    if (!formData.organisationType) {
      errors.organisationType = "Organisation type is required";
    }
    
    if (!formData.cooperationModality) {
      errors.cooperationModality = "Cooperation modality is required";
    }
    
    setValidationErrors(errors);
    return Object.keys(errors).length === 0;
  };

  const handleUpdatePartner = async (e: React.FormEvent) => {
    e.preventDefault();
    
    if (!partner) return;
    
    if (!validateForm()) {
      toast.error("Please fix the validation errors");
      return;
    }

    setSubmitting(true);
    try {
      console.log('[AIMS DEBUG] Starting organization update...');
      console.log('[AIMS DEBUG] Form data:', formData);
      console.log('[AIMS DEBUG] Partner ID:', partner.id);
      console.log('[AIMS DEBUG] User:', user);
      
      // Use acronym as the display name, or fallback to fullName
      const dataToSave = {
        ...formData,
        name: formData.acronym || formData.fullName || formData.name
      };
      
      console.log('[AIMS DEBUG] Data to save:', dataToSave);
      
      await updatePartner(partner.id, dataToSave, user);
      setShowEditDialog(false);
      toast.success("Organization profile updated successfully");
    } catch (error: any) {
      console.error('[AIMS ERROR] Failed to update organization:', error);
      console.error('[AIMS ERROR] Error details:', {
        message: error.message,
        stack: error.stack,
        cause: error.cause
      });
      
      // Show more specific error message if available
      const errorMessage = error.message || "Failed to update organization profile";
      toast.error(errorMessage);
    } finally {
      setSubmitting(false);
    }
  };

  const handleDeletePartner = async () => {
    if (!partner) return;
    
    // Verify confirmation text
    if (deleteConfirmText !== partner.name) {
      toast.error("Please type the organization name exactly to confirm deletion");
      return;
    }

    setIsDeleting(true);
    try {
      await deletePartner(partner.id);
      toast.success(`Organization "${partner.name}" has been deleted successfully`);
      setShowDeleteDialog(false);
      setShowEditDialog(false);
      router.push("/partners"); // Navigate back to partners list
    } catch (error: any) {
      console.error("Error deleting organization:", error);
      toast.error(error.message || "Failed to delete organization");
    } finally {
      setIsDeleting(false);
    }
  };

  if (!partner) {
    return (
      <MainLayout>
        <div className="flex items-center justify-center min-h-screen">
          <p className="text-slate-500">Loading...</p>
        </div>
      </MainLayout>
    );
  }

  return (
    <MainLayout>
      <div className="min-h-screen bg-slate-50">
        <div className="p-8 max-w-7xl mx-auto">
          {/* Back button */}
          <Button
            variant="ghost"
            onClick={() => router.push("/partners")}
            className="mb-6"
          >
            <ArrowLeft className="h-4 w-4 mr-2" />
            Back to Partners
          </Button>

          {/* Hero Section with Banner */}
          {partner.banner && (
            <div className="relative w-full h-48 rounded-lg overflow-hidden mb-6">
              <img 
                src={partner.banner} 
                alt={`${partner.name} banner`}
                className="w-full h-full object-cover"
              />
              <div className="absolute inset-0 bg-gradient-to-t from-black/50 to-transparent" />
            </div>
          )}

          <Card className="mb-6">
            <CardContent className="p-8">
              <div className="flex items-start gap-6 mb-6">
                <div className="bg-slate-100 p-4 rounded-lg">
                  {partner.logo ? (
                    <img 
                      src={partner.logo} 
                      alt={partner.name}
                      className="h-16 w-16 object-contain"
                    />
                  ) : (
                    <Building2 className="h-16 w-16 text-slate-600" />
                  )}
                </div>
                <div className="flex-1">
                  <h1 className="text-3xl font-bold text-slate-900 mb-2">{partner.name}</h1>
                  <div className="flex items-center gap-4 text-sm text-slate-600">
                    <Badge variant="secondary" className="bg-slate-100 text-slate-700">
                      {partner.orgClassification || 'Other'}
                    </Badge>
                    {partner.countryRepresented && (
                      <div className="flex items-center gap-1">
                        <MapPin className="h-4 w-4" />
                        <span>{partner.countryRepresented}</span>
                      </div>
                    )}
                    <span>Member since {new Date(partner.createdAt).getFullYear()}</span>
                  </div>
                </div>
                {permissions.canManageUsers && (
                  <Button variant="outline" onClick={() => setShowEditDialog(true)}>
                    <Edit className="h-4 w-4 mr-2" />
                    Edit Profile
                  </Button>
                )}
              </div>

              {/* Key Stats */}
              <div className="grid grid-cols-1 md:grid-cols-4 gap-4 py-6 border-t border-b border-slate-200">
                <div className="text-center">
                  <div className="text-2xl font-bold text-slate-900">${(totalFunding / 1000000).toFixed(1)}M</div>
                  <div className="text-sm text-slate-600">Total Funding</div>
                </div>
                <div className="text-center">
                  <div className="text-2xl font-bold text-slate-900">{activeProjects}</div>
                  <div className="text-sm text-slate-600">Active Projects</div>
                </div>
                <div className="text-center">
                  <div className="text-2xl font-bold text-slate-900">{completedProjects}</div>
                  <div className="text-sm text-slate-600">Completed Projects</div>
                </div>
                <div className="text-center">
                  <div className="text-2xl font-bold text-slate-900">{teamMembers.length}</div>
                  <div className="text-sm text-slate-600">Team Members</div>
                </div>
              </div>

              {/* Contact Info */}
              <div className="mt-6 space-y-3">
                {partner.website && (
                  <div className="flex items-center gap-3">
                    <Globe className="h-4 w-4 text-slate-400" />
                    <a 
                      href={partner.website} 
                      target="_blank" 
                      rel="noopener noreferrer"
                      className="text-blue-600 hover:underline"
                    >
                      {partner.website}
                    </a>
                  </div>
                )}
                {partner.email && (
                  <div className="flex items-center gap-3">
                    <Mail className="h-4 w-4 text-slate-400" />
                    <a 
                      href={`mailto:${partner.email}`}
                      className="text-blue-600 hover:underline"
                    >
                      {partner.email}
                    </a>
                  </div>
                )}
                {partner.phone && (
                  <div className="flex items-center gap-3">
                    <Phone className="h-4 w-4 text-slate-400" />
                    <span>{partner.phone}</span>
                  </div>
                )}
                {partner.address && (
                  <div className="flex items-start gap-3">
                    <MapPin className="h-4 w-4 text-slate-400 mt-0.5" />
                    <span>{partner.address}</span>
                  </div>
                )}
              </div>
            </CardContent>
          </Card>

          {/* Tabs Navigation */}
          <Tabs value={activeTab} onValueChange={setActiveTab} className="space-y-6">
            <TabsList className="bg-white">
              <TabsTrigger value="about">About</TabsTrigger>
              <TabsTrigger value="financials">Financials</TabsTrigger>
              <TabsTrigger value="activities">Activities</TabsTrigger>
              <TabsTrigger value="strategies">Strategies</TabsTrigger>
              <TabsTrigger value="people">People</TabsTrigger>
            </TabsList>

            {/* About Tab */}
            <TabsContent value="about" className="space-y-6">
              <div className="grid grid-cols-1 lg:grid-cols-2 gap-6">
                <Card>
                  <CardHeader>
                    <CardTitle>Background</CardTitle>
                  </CardHeader>
                  <CardContent>
                    <p className="text-slate-600 leading-relaxed">
                      {partner.description || "No description available."}
                    </p>
                  </CardContent>
                </Card>

                <Card>
                  <CardHeader>
                    <CardTitle>Organization Details</CardTitle>
                  </CardHeader>
                  <CardContent className="space-y-4">
                    <div>
                      <h4 className="text-sm font-medium text-slate-500 mb-1">Organization Classification</h4>
                      <Badge variant="outline" className="text-sm">
                        {partner.orgClassification || 'Other'}
                      </Badge>
                    </div>
                    
                    {partner.organisationType && (
                      <div>
                        <h4 className="text-sm font-medium text-slate-500 mb-1">Organization Type</h4>
                        <p className="text-slate-900">
                          {partner.organisationType} - {ORGANIZATION_TYPES.find(t => t.value === partner.organisationType)?.label || 'Unknown Type'}
                        </p>
                      </div>
                    )}
                    
                    {partner.cooperationModality && (
                      <div>
                        <h4 className="text-sm font-medium text-slate-500 mb-1">Cooperation Modality</h4>
                        <p className="text-slate-900">{partner.cooperationModality}</p>
                      </div>
                    )}
                    

                    
                    {partner.iatiOrgId && (
                      <div>
                        <h4 className="text-sm font-medium text-slate-500 mb-1">IATI Organization ID</h4>
                        <p className="text-slate-900 font-mono text-sm">{partner.iatiOrgId}</p>
                      </div>
                    )}
                  </CardContent>
                </Card>
              </div>
            </TabsContent>

            {/* Financials Tab */}
            <TabsContent value="financials" className="space-y-6">
              <div className="grid grid-cols-1 lg:grid-cols-2 gap-6">
                <Card>
                  <CardHeader>
                    <CardTitle>Funding Overview</CardTitle>
                  </CardHeader>
                  <CardContent>
                    <div className="space-y-4">
                      <div>
                        <p className="text-sm text-slate-600">Total Commitments</p>
                        <p className="text-2xl font-bold">${totalFunding.toLocaleString()}</p>
                      </div>
                      <div className="h-64 flex items-center justify-center bg-slate-50 rounded-lg">
                        <p className="text-slate-500">Financial charts will be displayed here</p>
                      </div>
                    </div>
                  </CardContent>
                </Card>

                <Card>
                  <CardHeader>
                    <CardTitle>Activity Status</CardTitle>
                  </CardHeader>
                  <CardContent>
                    <div className="space-y-4">
                      <div className="flex justify-between items-center">
                        <span className="text-sm text-slate-600">Active Projects</span>
                        <span className="font-bold">{activeProjects}</span>
                      </div>
                      <div className="flex justify-between items-center">
                        <span className="text-sm text-slate-600">Completed Projects</span>
                        <span className="font-bold">{completedProjects}</span>
                      </div>
                      <div className="h-48 flex items-center justify-center bg-slate-50 rounded-lg">
                        <p className="text-slate-500">Status chart will be displayed here</p>
                      </div>
                    </div>
                  </CardContent>
                </Card>
              </div>
            </TabsContent>

            {/* Activities Tab */}
            <TabsContent value="activities" className="space-y-6">
              <Card>
                <CardHeader>
                  <div className="flex items-center justify-between">
                    <CardTitle>Partner Activities</CardTitle>
                    <Button variant="outline" size="sm">
                      <Download className="h-4 w-4 mr-2" />
                      Export
                    </Button>
                  </div>
                </CardHeader>
                <CardContent>
                  <div className="space-y-4">
                    {activities
                      .filter(activity => 
                        activity.transactions?.some((t: any) => 
                          t.providerOrg === partner.name || t.receiverOrg === partner.name
                        )
                      )
                      .map((activity) => (
                        <div 
                          key={activity.id} 
                          className="border border-slate-200 rounded-lg p-4 hover:bg-slate-50 cursor-pointer"
                          onClick={() => router.push(`/activities/${activity.id}`)}
                        >
                          <div className="flex items-start justify-between">
                            <div>
                              <h4 className="font-semibold text-slate-900">{activity.title}</h4>
                              <div className="mt-2 space-y-1 text-sm text-slate-600">
                                <p>
                                  <span className="font-medium">Activity Status:</span> {
                                    activity.activityStatus || 
                                    (activity.status && !["published", "draft"].includes(activity.status) ? activity.status : "planning")
                                  }
                                </p>
                                <p>
                                  <span className="font-medium">Publication Status:</span> {
                                    activity.publicationStatus || 
                                    (activity.status === "published" ? "published" : "draft")
                                  }
                                </p>
                                {activity.partnerId && (
                                  <p><span className="font-medium">Partner ID:</span> {activity.partnerId}</p>
                                )}
                                {activity.sectors && activity.sectors.length > 0 && (
                                  <p><span className="font-medium">Sectors:</span> {activity.sectors.map((s: any) => `${s.code} – ${s.name}`).join(", ")}</p>
                                )}
                              </div>
                            </div>
                            <Badge variant={
                              (activity.activityStatus === "implementation" || activity.status === "implementation") 
                                ? "default" : "secondary"
                            }>
                              {activity.activityStatus || 
                               (activity.status && !["published", "draft"].includes(activity.status) ? activity.status : "planning")}
                            </Badge>
                          </div>
                        </div>
                      ))}
                    {activities.filter(activity => 
                      activity.transactions?.some((t: any) => 
                        t.providerOrg === partner.name || t.receiverOrg === partner.name
                      )
                    ).length === 0 && (
                      <p className="text-center text-slate-500 py-8">No activities found for this partner.</p>
                    )}
                  </div>
                </CardContent>
              </Card>
            </TabsContent>

            {/* Strategies Tab */}
            <TabsContent value="strategies" className="space-y-6">
              <StrategiesTab
                organizationId={partner.id}
                organizationName={partner.name}
                isPublicView={!user || !permissions.canManageUsers}
                userCanEdit={permissions.canManageUsers}
              />
            </TabsContent>

            {/* People Tab */}
            <TabsContent value="people" className="space-y-6">
              <Card>
                <CardHeader>
                  <CardTitle>Team Members</CardTitle>
                </CardHeader>
                <CardContent>
                  <div className="space-y-4">
                    {teamMembers.map((member) => (
                      <div key={member.id} className="flex items-center justify-between p-4 border border-slate-200 rounded-lg">
                        <div className="flex items-center gap-4">
                          <div className="bg-slate-100 p-3 rounded-full">
                            <Users className="h-5 w-5 text-slate-600" />
                          </div>
                          <div>
                            <p className="font-medium text-slate-900">{member.name}</p>
                            <p className="text-sm text-slate-600">{member.title || member.role}</p>
                          </div>
                        </div>
                        <div className="text-right">
                          <p className="text-sm text-slate-600">{member.email}</p>
                          {member.phone && <p className="text-sm text-slate-600">{member.phone}</p>}
                        </div>
                      </div>
                    ))}
                    {teamMembers.length === 0 && (
                      <p className="text-center text-slate-500 py-8">No team members found.</p>
                    )}
                  </div>
                </CardContent>
              </Card>
            </TabsContent>
          </Tabs>
        </div>
      </div>

      {/* Edit Organization Dialog */}
      <Dialog open={showEditDialog} onOpenChange={setShowEditDialog}>
        <DialogContent className="max-w-2xl max-h-[90vh] overflow-y-auto">
          <DialogHeader>
            <DialogTitle>Edit Organization Profile</DialogTitle>
            <DialogDescription>
              Update organization information and details
            </DialogDescription>
          </DialogHeader>
          <form onSubmit={handleUpdatePartner} className="space-y-4">
            {/* IATI Organisation Identifier */}
            <div>
              <label htmlFor="iatiOrgId" className="text-sm font-medium flex items-center">
                IATI Organisation Identifier
                <OrganizationFieldHelp field="iatiOrgId" />
              </label>
              <Input
                id="iatiOrgId"
                value={formData.iatiOrgId}
                onChange={(e) => {
                  setFormData({ ...formData, iatiOrgId: e.target.value });
                  if (validationErrors.iatiOrgId) {
                    setValidationErrors({ ...validationErrors, iatiOrgId: "" });
                  }
                }}
                placeholder="e.g., XM-DAC-12-1"
                className={validationErrors.iatiOrgId ? "border-red-500" : ""}
              />
              {validationErrors.iatiOrgId && (
                <p className="text-sm text-red-500 mt-1">{validationErrors.iatiOrgId}</p>
              )}
            </div>

            {/* UUID (Read-only) */}
            <div>
              <label htmlFor="uuid" className="text-sm font-medium flex items-center">
                Organization UUID
                <OrganizationFieldHelp field="uuid" />
              </label>
              <div className="relative">
                <Input
                  id="uuid"
                  value={partner.id}
                  disabled
                  className="bg-gray-100 pr-10 font-mono text-sm"
                  placeholder="System Generated"
                />
                <button
                  type="button"
                  onClick={() => {
                    navigator.clipboard.writeText(partner.id);
                    toast.success('UUID copied to clipboard');
                  }}
                  className="absolute right-2 top-1/2 -translate-y-1/2 p-1 hover:bg-gray-200 rounded transition-colors"
                  title="Copy UUID to clipboard"
                >
                  <Copy className="h-4 w-4 text-gray-500" />
                </button>
              </div>
              <p className="text-xs text-gray-500 mt-1">
                This unique identifier is used internally by the system
              </p>
            </div>

            {/* Full Name */}
            <div>
              <label htmlFor="fullName" className="text-sm font-medium flex items-center">
                Full Name *
                <OrganizationFieldHelp field="fullName" />
              </label>
              <Input
                id="fullName"
                value={formData.fullName}
                onChange={(e) => {
                  setFormData({ ...formData, fullName: e.target.value });
                  if (validationErrors.fullName) {
                    setValidationErrors({ ...validationErrors, fullName: "" });
                  }
                }}
                placeholder="e.g., Australian Department of Foreign Affairs and Trade"
                className={validationErrors.fullName ? "border-red-500" : ""}
                required
              />
              {validationErrors.fullName && (
                <p className="text-sm text-red-500 mt-1">{validationErrors.fullName}</p>
              )}
            </div>

            {/* Acronym / Short Name */}
            <div>
              <label htmlFor="acronym" className="text-sm font-medium flex items-center">
                Acronym / Short Name *
                <OrganizationFieldHelp field="acronym" />
              </label>
              <Input
                id="acronym"
                value={formData.acronym}
                onChange={(e) => {
                  setFormData({ ...formData, acronym: e.target.value });
                  if (validationErrors.acronym) {
                    setValidationErrors({ ...validationErrors, acronym: "" });
                  }
                }}
                placeholder="e.g., DFAT"
                className={validationErrors.acronym ? "border-red-500" : ""}
                required
              />
              {validationErrors.acronym && (
                <p className="text-sm text-red-500 mt-1">{validationErrors.acronym}</p>
              )}
            </div>

            {/* Country Represented */}
            <div>
              <label htmlFor="country" className="text-sm font-medium flex items-center">
                Country Represented *
                <OrganizationFieldHelp field="countryRepresented" />
              </label>
              <Select 
                value={formData.countryRepresented} 
                onValueChange={(value) => {
                  setFormData({ ...formData, countryRepresented: value });
                  if (validationErrors.countryRepresented) {
                    setValidationErrors({ ...validationErrors, countryRepresented: "" });
                  }
                }}
              >
                <SelectTrigger 
                  id="country"
                  className={validationErrors.countryRepresented ? "border-red-500" : ""}
                >
                  <SelectValue placeholder="Select country" />
                </SelectTrigger>
                <SelectContent>
                  {COUNTRIES.map(country => (
                    <SelectItem key={country.value} value={country.value}>
                      {country.label}
                    </SelectItem>
                  ))}
                </SelectContent>
              </Select>
              <p className="text-xs text-gray-500 mt-1">
                Select 'Global / Not Country-Specific' for multilaterals or regional organisations like UN agencies, the World Bank, etc.
              </p>
              {validationErrors.countryRepresented && (
                <p className="text-sm text-red-500 mt-1">{validationErrors.countryRepresented}</p>
              )}
            </div>

            {/* Organisation Type */}
            <div>
              <label htmlFor="organisationType" className="block text-sm font-medium mb-1.5">
                <span className="flex items-center">
                  Organisation Type *
                  <OrganizationFieldHelp field="organisationType" />
                </span>
              </label>
              <Select 
                value={formData.organisationType} 
                onValueChange={(value) => {
                  setFormData({ ...formData, organisationType: value });
                  if (validationErrors.organisationType) {
                    setValidationErrors({ ...validationErrors, organisationType: "" });
                  }
                }}
              >
                <SelectTrigger 
                  id="organisationType"
                  className={`text-left ${validationErrors.organisationType ? "border-red-500" : ""}`}
                >
                  <SelectValue placeholder="Select organisation type" />
                </SelectTrigger>
                <SelectContent align="start">
                  {ORGANIZATION_TYPES.map(type => (
                    <SelectItem key={type.value} value={type.value}>
                      <div className="text-left">
                        <div className="font-medium">{type.value} - {type.label}</div>
                        <div className="text-xs text-gray-500">{type.description}</div>
                      </div>
                    </SelectItem>
                  ))}
                </SelectContent>
              </Select>
              {validationErrors.organisationType && (
                <p className="text-sm text-red-500 mt-1">{validationErrors.organisationType}</p>
              )}
            </div>

            {/* Cooperation Modality */}
            <div>
              <label htmlFor="cooperationModality" className="text-sm font-medium flex items-center">
                Cooperation Modality *
                <OrganizationFieldHelp field="cooperationModality" />
              </label>
              <Select 
                value={formData.cooperationModality} 
                onValueChange={(value) => {
                  const cooperationModality = value as "Multilateral" | "Regional" | "External" | "Internal" | "Global" | "Other";
                  setFormData({ 
                    ...formData, 
                    cooperationModality
                  });
                  if (validationErrors.cooperationModality) {
                    setValidationErrors({ ...validationErrors, cooperationModality: "" });
                  }
                }}
              >
                <SelectTrigger 
                  id="cooperationModality"
                  className={validationErrors.cooperationModality ? "border-red-500" : ""}
                >
                  <SelectValue placeholder="Select cooperation modality" />
                </SelectTrigger>
                <SelectContent>
                  <SelectItem value="Multilateral">Multilateral</SelectItem>
                  <SelectItem value="Regional">Regional</SelectItem>
                  <SelectItem value="External">External</SelectItem>
                  <SelectItem value="Internal">Internal</SelectItem>
                  <SelectItem value="Global">Global</SelectItem>
                  <SelectItem value="Other">Other</SelectItem>
                </SelectContent>
              </Select>
              {validationErrors.cooperationModality && (
                <p className="text-sm text-red-500 mt-1">{validationErrors.cooperationModality}</p>
              )}
            </div>



            {/* Organization Classification */}
            <div>
              <label htmlFor="orgClassification" className="text-sm font-medium flex items-center">
                Organization Classification
                <OrganizationFieldHelp field="orgClassification" />
              </label>
              
              {permissions.canManageUsers ? (
                <>
                  <div className="flex items-center space-x-2 mb-2">
                    <input
                      type="checkbox"
                      id="orgClassificationOverride"
                      checked={formData.orgClassificationOverride || false}
                      onChange={(e) => setFormData({ 
                        ...formData, 
                        orgClassificationOverride: e.target.checked,
                        // Reset to auto-calculated if unchecking override
                        ...(e.target.checked ? {} : {
                          orgClassification: calculateOrgClassification(
                            formData.countryRepresented,
                            formData.organisationType,
                            formData.cooperationModality
                          ) as any
                        })
                      })}
                      className="h-4 w-4 text-blue-600 focus:ring-blue-500 border-gray-300 rounded"
                    />
                    <label htmlFor="orgClassificationOverride" className="text-sm font-medium">
                      Manual Override (Admin)
                    </label>
                  </div>
                  
                  {formData.orgClassificationOverride ? (
                    <Select 
                      value={formData.orgClassification} 
                      onValueChange={(value) => setFormData({ 
                        ...formData, 
                        orgClassification: value as any
                      })}
                    >
                      <SelectTrigger id="orgClassification">
                        <SelectValue placeholder="Select classification" />
                      </SelectTrigger>
                      <SelectContent>
                        <SelectItem value="Development Partner">Development Partner</SelectItem>
                        <SelectItem value="Partner Government">Partner Government</SelectItem>
                        <SelectItem value="Civil Society – International">Civil Society – International</SelectItem>
                        <SelectItem value="Civil Society – Domestic">Civil Society – Domestic</SelectItem>
                        <SelectItem value="Private Sector – International">Private Sector – International</SelectItem>
                        <SelectItem value="Private Sector – Domestic">Private Sector – Domestic</SelectItem>
                        <SelectItem value="Other">Other</SelectItem>
                      </SelectContent>
                    </Select>
                  ) : (
                    <Input
                      id="orgClassification"
                      value={calculateOrgClassification(
                        formData.countryRepresented,
                        formData.organisationType,
                        formData.cooperationModality
                      )}
                      disabled
                      className="bg-gray-100"
                      placeholder="Auto-calculated based on country, type, and development partner status"
                    />
                  )}
                </>
              ) : (
                <Input
                  id="orgClassification"
                  value={formData.orgClassification || calculateOrgClassification(
                    formData.countryRepresented,
                    formData.organisationType,
                    formData.cooperationModality
                  )}
                  disabled
                  className="bg-gray-100"
                  placeholder="Auto-calculated based on country, type, and development partner status"
                />
              )}
              
              <p className="text-xs text-gray-500 mt-1">
                {permissions.canManageUsers 
                  ? "Automatically calculated unless manually overridden by admin" 
                  : "This classification is automatically determined based on organization details"
                }
              </p>
            </div>

            <div>
              <label htmlFor="description" className="text-sm font-medium">Description</label>
              <Textarea
                id="description"
                value={formData.description}
                onChange={(e: React.ChangeEvent<HTMLTextAreaElement>) => setFormData({ ...formData, description: e.target.value })}
                placeholder="Brief description of the organization"
                rows={3}
              />
            </div>

            {/* Logo Upload */}
            <div>
              <label className="text-sm font-medium">Partner Logo</label>
              <div className="mt-2">
                <ImageUpload
                  currentImage={formData.logo}
                  onImageChange={(image) => setFormData({ ...formData, logo: image || "" })}
                  label="Partner Logo"
                  aspectRatio="square"
                  previewHeight="h-20"
                  previewWidth="w-20"
                  id="logo-upload"
                />
              </div>
            </div>

            {/* Banner Upload */}
            <div>
              <label className="text-sm font-medium">Banner Image</label>
              <div className="mt-2">
                <ImageUpload
                  currentImage={formData.banner}
                  onImageChange={(image) => setFormData({ ...formData, banner: image || "" })}
                  label="Banner Image"
                  aspectRatio="banner"
                  previewHeight="h-32"
                  previewWidth="w-full"
                  id="banner-upload"
                />
              </div>
            </div>

            <div className="grid grid-cols-2 gap-4">
              <div>
                <label htmlFor="website" className="text-sm font-medium">Website</label>
                <Input
                  id="website"
                  type="url"
                  value={formData.website}
                  onChange={(e) => setFormData({ ...formData, website: e.target.value })}
                  placeholder="https://example.org"
                />
              </div>
              <div>
                <label htmlFor="email" className="text-sm font-medium">Email</label>
                <Input
                  id="email"
                  type="email"
                  value={formData.email}
                  onChange={(e) => setFormData({ ...formData, email: e.target.value })}
                  placeholder="contact@example.org"
                />
              </div>
            </div>

            <div>
              <label htmlFor="phone" className="text-sm font-medium">Phone</label>
              <Input
                id="phone"
                value={formData.phone}
                onChange={(e) => setFormData({ ...formData, phone: e.target.value })}
                placeholder="+1 234 567 8900"
              />
            </div>

            <div>
              <label htmlFor="address" className="text-sm font-medium">Address</label>
              <Textarea
                id="address"
                value={formData.address}
                onChange={(e: React.ChangeEvent<HTMLTextAreaElement>) => setFormData({ ...formData, address: e.target.value })}
                placeholder="Full address"
                rows={2}
              />
            </div>

            <div className="flex justify-between pt-4 border-t">
              {/* Delete button - only for admins */}
              {permissions.canManageUsers && (
                <Button
                  type="button"
                  variant="destructive"
                  onClick={() => setShowDeleteDialog(true)}
                  className="flex items-center gap-2"
                >
                  <Trash2 className="h-4 w-4" />
                  Delete Organization
                </Button>
              )}
              
              <div className="flex gap-2">
                <Button
                  type="button"
                  variant="outline"
                  onClick={() => setShowEditDialog(false)}
                >
                  Cancel
                </Button>
                <Button
                  type="submit"
                  disabled={submitting || !formData.fullName.trim() || !formData.acronym.trim() || !formData.cooperationModality}
                  className="bg-slate-900 hover:bg-slate-800"
                >
                  {submitting ? (
                    <>
                      <Loader2 className="mr-2 h-4 w-4 animate-spin" />
                      Updating...
                    </>
                  ) : (
                    'Update Organization'
                  )}
                </Button>
              </div>
            </div>
          </form>
        </DialogContent>
      </Dialog>

      {/* Delete Confirmation Dialog */}
      <Dialog open={showDeleteDialog} onOpenChange={setShowDeleteDialog}>
        <DialogContent className="max-w-md">
          <DialogHeader>
            <DialogTitle className="flex items-center gap-2 text-red-600">
              <AlertTriangle className="h-5 w-5" />
              Delete Organization
            </DialogTitle>
            <DialogDescription>
              This action cannot be undone. This will permanently delete the organization and remove all associated data.
            </DialogDescription>
          </DialogHeader>
          
          <div className="space-y-4">
            <Alert className="border-red-200 bg-red-50">
              <AlertTriangle className="h-4 w-4 text-red-600" />
              <AlertDescription className="text-red-800">
                <strong>Warning:</strong> Deleting this organization will:
                <ul className="list-disc pl-4 mt-2 space-y-1">
                  <li>Remove all organization data permanently</li>
                  <li>Cannot be undone</li>
                  <li>May affect related activities and data</li>
                </ul>
              </AlertDescription>
            </Alert>
            
            <div>
              <label htmlFor="deleteConfirm" className="text-sm font-medium">
                Type <strong>{partner?.name}</strong> to confirm deletion:
              </label>
              <Input
                id="deleteConfirm"
                value={deleteConfirmText}
                onChange={(e) => setDeleteConfirmText(e.target.value)}
                placeholder={partner?.name}
                className="mt-1"
                autoComplete="off"
              />
            </div>
          </div>

          <DialogFooter className="flex gap-2">
            <Button
              type="button"
              variant="outline"
              onClick={() => {
                setShowDeleteDialog(false);
                setDeleteConfirmText("");
              }}
            >
              Cancel
            </Button>
            <Button
              type="button"
              variant="destructive"
              onClick={handleDeletePartner}
              disabled={isDeleting || deleteConfirmText !== partner?.name}
              className="flex items-center gap-2"
            >
              {isDeleting ? (
                <>
                  <Loader2 className="h-4 w-4 animate-spin" />
                  Deleting...
                </>
              ) : (
                <>
                  <Trash2 className="h-4 w-4" />
                  Delete Organization
                </>
              )}
            </Button>
          </DialogFooter>
        </DialogContent>
      </Dialog>
    </MainLayout>
  );
} <|MERGE_RESOLUTION|>--- conflicted
+++ resolved
@@ -32,51 +32,32 @@
   Plus,
   ArrowLeft,
   X,
-  Loader2,
-  Copy,
-  Trash2,
-  AlertTriangle
+  Loader2
 } from "lucide-react";
 import { format } from "date-fns";
-<<<<<<< HEAD
-import { LEGACY_TRANSACTION_TYPE_MAP } from "@/types/transaction";
-import { Dialog, DialogContent, DialogHeader, DialogTitle, DialogDescription, DialogFooter } from "@/components/ui/dialog";
-=======
 import { LEGACY_TRANSACTION_TYPE_MAP } from "@/utils/transactionMigrationHelper";
 import { Dialog, DialogContent, DialogHeader, DialogTitle, DialogDescription } from "@/components/ui/dialog";
->>>>>>> ed560b03
 import { Input } from "@/components/ui/input";
 import { Textarea } from "@/components/ui/textarea";
 import { Select, SelectContent, SelectItem, SelectTrigger, SelectValue } from "@/components/ui/select";
-import { Alert, AlertDescription } from "@/components/ui/alert";
 import { toast } from "sonner";
 import { 
   OrganizationFieldHelp, 
   ORGANIZATION_TYPES, 
   COUNTRIES, 
-  calculateCooperationModality,
-  calculateOrgClassification
+  calculateCooperationModality 
 } from "@/components/OrganizationFieldHelpers";
 import { ImageUpload } from "@/components/ImageUpload";
-import StrategiesTab from "@/components/StrategiesTab";
-
-// Helper function to determine development partner status based on cooperation modality
-const getIsDevelopmentPartnerFromModality = (modality: string) => {
-  return ['Multilateral', 'Regional', 'External', 'Global'].includes(modality);
-};
 
 export default function PartnerProfilePage() {
   const params = useParams();
   const router = useRouter();
   const { user, permissions } = useUser();
-  const { partners, getPartnerById, updatePartner, deletePartner } = usePartners();
+  const { partners, getPartnerById, updatePartner } = usePartners();
   const [activeTab, setActiveTab] = useState("about");
   const [teamMembers, setTeamMembers] = useState<User[]>([]);
   const [activities, setActivities] = useState<any[]>([]);
   const [showEditDialog, setShowEditDialog] = useState(false);
-  const [showDeleteDialog, setShowDeleteDialog] = useState(false);
-  const [deleteConfirmText, setDeleteConfirmText] = useState("");
-  const [isDeleting, setIsDeleting] = useState(false);
   const [formData, setFormData] = useState({
     name: "",
     iatiOrgId: "",
@@ -84,10 +65,6 @@
     acronym: "",
     countryRepresented: "",
     organisationType: "",
-    cooperationModality: "External" as "Multilateral" | "Regional" | "External" | "Internal" | "Global" | "Other",
-
-    orgClassification: "Other" as "Development Partner" | "Partner Government" | "Civil Society – International" | "Civil Society – Domestic" | "Private Sector – International" | "Private Sector – Domestic" | "Other",
-    orgClassificationOverride: false,
     description: "",
     website: "",
     email: "",
@@ -124,14 +101,6 @@
         acronym: partner.acronym || "",
         countryRepresented: partner.countryRepresented || "",
         organisationType: partner.organisationType || "",
-        cooperationModality: partner.cooperationModality || "External",
-    
-        orgClassification: (partner.orgClassification || calculateOrgClassification(
-          partner.countryRepresented || "",
-          partner.organisationType || "",
-          partner.cooperationModality
-        )) as "Development Partner" | "Partner Government" | "Civil Society – International" | "Civil Society – Domestic" | "Private Sector – International" | "Private Sector – Domestic" | "Other",
-        orgClassificationOverride: false,
         description: partner.description || "",
         website: partner.website || "",
         email: partner.email || "",
@@ -235,10 +204,6 @@
       errors.organisationType = "Organisation type is required";
     }
     
-    if (!formData.cooperationModality) {
-      errors.cooperationModality = "Cooperation modality is required";
-    }
-    
     setValidationErrors(errors);
     return Object.keys(errors).length === 0;
   };
@@ -255,59 +220,18 @@
 
     setSubmitting(true);
     try {
-      console.log('[AIMS DEBUG] Starting organization update...');
-      console.log('[AIMS DEBUG] Form data:', formData);
-      console.log('[AIMS DEBUG] Partner ID:', partner.id);
-      console.log('[AIMS DEBUG] User:', user);
-      
       // Use acronym as the display name, or fallback to fullName
       const dataToSave = {
         ...formData,
         name: formData.acronym || formData.fullName || formData.name
       };
-      
-      console.log('[AIMS DEBUG] Data to save:', dataToSave);
-      
       await updatePartner(partner.id, dataToSave, user);
       setShowEditDialog(false);
       toast.success("Organization profile updated successfully");
-    } catch (error: any) {
-      console.error('[AIMS ERROR] Failed to update organization:', error);
-      console.error('[AIMS ERROR] Error details:', {
-        message: error.message,
-        stack: error.stack,
-        cause: error.cause
-      });
-      
-      // Show more specific error message if available
-      const errorMessage = error.message || "Failed to update organization profile";
-      toast.error(errorMessage);
+    } catch (error) {
+      toast.error("Failed to update organization profile");
     } finally {
       setSubmitting(false);
-    }
-  };
-
-  const handleDeletePartner = async () => {
-    if (!partner) return;
-    
-    // Verify confirmation text
-    if (deleteConfirmText !== partner.name) {
-      toast.error("Please type the organization name exactly to confirm deletion");
-      return;
-    }
-
-    setIsDeleting(true);
-    try {
-      await deletePartner(partner.id);
-      toast.success(`Organization "${partner.name}" has been deleted successfully`);
-      setShowDeleteDialog(false);
-      setShowEditDialog(false);
-      router.push("/partners"); // Navigate back to partners list
-    } catch (error: any) {
-      console.error("Error deleting organization:", error);
-      toast.error(error.message || "Failed to delete organization");
-    } finally {
-      setIsDeleting(false);
     }
   };
 
@@ -365,7 +289,9 @@
                   <h1 className="text-3xl font-bold text-slate-900 mb-2">{partner.name}</h1>
                   <div className="flex items-center gap-4 text-sm text-slate-600">
                     <Badge variant="secondary" className="bg-slate-100 text-slate-700">
-                      {partner.orgClassification || 'Other'}
+                      {partner.type === 'bilateral' ? 'Bilateral Partner' : 
+                       partner.type === 'partner_government' ? 'Partner Government' :
+                       partner.type === 'development_partner' ? 'Development Partner' : 'Other'}
                     </Badge>
                     {partner.countryRepresented && (
                       <div className="flex items-center gap-1">
@@ -452,63 +378,21 @@
               <TabsTrigger value="about">About</TabsTrigger>
               <TabsTrigger value="financials">Financials</TabsTrigger>
               <TabsTrigger value="activities">Activities</TabsTrigger>
-              <TabsTrigger value="strategies">Strategies</TabsTrigger>
               <TabsTrigger value="people">People</TabsTrigger>
             </TabsList>
 
             {/* About Tab */}
             <TabsContent value="about" className="space-y-6">
-              <div className="grid grid-cols-1 lg:grid-cols-2 gap-6">
-                <Card>
-                  <CardHeader>
-                    <CardTitle>Background</CardTitle>
-                  </CardHeader>
-                  <CardContent>
-                    <p className="text-slate-600 leading-relaxed">
-                      {partner.description || "No description available."}
-                    </p>
-                  </CardContent>
-                </Card>
-
-                <Card>
-                  <CardHeader>
-                    <CardTitle>Organization Details</CardTitle>
-                  </CardHeader>
-                  <CardContent className="space-y-4">
-                    <div>
-                      <h4 className="text-sm font-medium text-slate-500 mb-1">Organization Classification</h4>
-                      <Badge variant="outline" className="text-sm">
-                        {partner.orgClassification || 'Other'}
-                      </Badge>
-                    </div>
-                    
-                    {partner.organisationType && (
-                      <div>
-                        <h4 className="text-sm font-medium text-slate-500 mb-1">Organization Type</h4>
-                        <p className="text-slate-900">
-                          {partner.organisationType} - {ORGANIZATION_TYPES.find(t => t.value === partner.organisationType)?.label || 'Unknown Type'}
-                        </p>
-                      </div>
-                    )}
-                    
-                    {partner.cooperationModality && (
-                      <div>
-                        <h4 className="text-sm font-medium text-slate-500 mb-1">Cooperation Modality</h4>
-                        <p className="text-slate-900">{partner.cooperationModality}</p>
-                      </div>
-                    )}
-                    
-
-                    
-                    {partner.iatiOrgId && (
-                      <div>
-                        <h4 className="text-sm font-medium text-slate-500 mb-1">IATI Organization ID</h4>
-                        <p className="text-slate-900 font-mono text-sm">{partner.iatiOrgId}</p>
-                      </div>
-                    )}
-                  </CardContent>
-                </Card>
-              </div>
+              <Card>
+                <CardHeader>
+                  <CardTitle>Background</CardTitle>
+                </CardHeader>
+                <CardContent>
+                  <p className="text-slate-600 leading-relaxed">
+                    {partner.description || "No description available."}
+                  </p>
+                </CardContent>
+              </Card>
             </TabsContent>
 
             {/* Financials Tab */}
@@ -626,16 +510,6 @@
               </Card>
             </TabsContent>
 
-            {/* Strategies Tab */}
-            <TabsContent value="strategies" className="space-y-6">
-              <StrategiesTab
-                organizationId={partner.id}
-                organizationName={partner.name}
-                isPublicView={!user || !permissions.canManageUsers}
-                userCanEdit={permissions.canManageUsers}
-              />
-            </TabsContent>
-
             {/* People Tab */}
             <TabsContent value="people" className="space-y-6">
               <Card>
@@ -705,37 +579,6 @@
               )}
             </div>
 
-            {/* UUID (Read-only) */}
-            <div>
-              <label htmlFor="uuid" className="text-sm font-medium flex items-center">
-                Organization UUID
-                <OrganizationFieldHelp field="uuid" />
-              </label>
-              <div className="relative">
-                <Input
-                  id="uuid"
-                  value={partner.id}
-                  disabled
-                  className="bg-gray-100 pr-10 font-mono text-sm"
-                  placeholder="System Generated"
-                />
-                <button
-                  type="button"
-                  onClick={() => {
-                    navigator.clipboard.writeText(partner.id);
-                    toast.success('UUID copied to clipboard');
-                  }}
-                  className="absolute right-2 top-1/2 -translate-y-1/2 p-1 hover:bg-gray-200 rounded transition-colors"
-                  title="Copy UUID to clipboard"
-                >
-                  <Copy className="h-4 w-4 text-gray-500" />
-                </button>
-              </div>
-              <p className="text-xs text-gray-500 mt-1">
-                This unique identifier is used internally by the system
-              </p>
-            </div>
-
             {/* Full Name */}
             <div>
               <label htmlFor="fullName" className="text-sm font-medium flex items-center">
@@ -860,135 +703,22 @@
               )}
             </div>
 
-            {/* Cooperation Modality */}
+            {/* Cooperation Modality (Read-only) */}
             <div>
               <label htmlFor="cooperationModality" className="text-sm font-medium flex items-center">
-                Cooperation Modality *
+                Cooperation Modality
                 <OrganizationFieldHelp field="cooperationModality" />
               </label>
-              <Select 
-                value={formData.cooperationModality} 
-                onValueChange={(value) => {
-                  const cooperationModality = value as "Multilateral" | "Regional" | "External" | "Internal" | "Global" | "Other";
-                  setFormData({ 
-                    ...formData, 
-                    cooperationModality
-                  });
-                  if (validationErrors.cooperationModality) {
-                    setValidationErrors({ ...validationErrors, cooperationModality: "" });
-                  }
-                }}
-              >
-                <SelectTrigger 
-                  id="cooperationModality"
-                  className={validationErrors.cooperationModality ? "border-red-500" : ""}
-                >
-                  <SelectValue placeholder="Select cooperation modality" />
-                </SelectTrigger>
-                <SelectContent>
-                  <SelectItem value="Multilateral">Multilateral</SelectItem>
-                  <SelectItem value="Regional">Regional</SelectItem>
-                  <SelectItem value="External">External</SelectItem>
-                  <SelectItem value="Internal">Internal</SelectItem>
-                  <SelectItem value="Global">Global</SelectItem>
-                  <SelectItem value="Other">Other</SelectItem>
-                </SelectContent>
-              </Select>
-              {validationErrors.cooperationModality && (
-                <p className="text-sm text-red-500 mt-1">{validationErrors.cooperationModality}</p>
-              )}
-            </div>
-
-
-
-            {/* Organization Classification */}
-            <div>
-              <label htmlFor="orgClassification" className="text-sm font-medium flex items-center">
-                Organization Classification
-                <OrganizationFieldHelp field="orgClassification" />
-              </label>
-              
-              {permissions.canManageUsers ? (
-                <>
-                  <div className="flex items-center space-x-2 mb-2">
-                    <input
-                      type="checkbox"
-                      id="orgClassificationOverride"
-                      checked={formData.orgClassificationOverride || false}
-                      onChange={(e) => setFormData({ 
-                        ...formData, 
-                        orgClassificationOverride: e.target.checked,
-                        // Reset to auto-calculated if unchecking override
-                        ...(e.target.checked ? {} : {
-                          orgClassification: calculateOrgClassification(
-                            formData.countryRepresented,
-                            formData.organisationType,
-                            formData.cooperationModality
-                          ) as any
-                        })
-                      })}
-                      className="h-4 w-4 text-blue-600 focus:ring-blue-500 border-gray-300 rounded"
-                    />
-                    <label htmlFor="orgClassificationOverride" className="text-sm font-medium">
-                      Manual Override (Admin)
-                    </label>
-                  </div>
-                  
-                  {formData.orgClassificationOverride ? (
-                    <Select 
-                      value={formData.orgClassification} 
-                      onValueChange={(value) => setFormData({ 
-                        ...formData, 
-                        orgClassification: value as any
-                      })}
-                    >
-                      <SelectTrigger id="orgClassification">
-                        <SelectValue placeholder="Select classification" />
-                      </SelectTrigger>
-                      <SelectContent>
-                        <SelectItem value="Development Partner">Development Partner</SelectItem>
-                        <SelectItem value="Partner Government">Partner Government</SelectItem>
-                        <SelectItem value="Civil Society – International">Civil Society – International</SelectItem>
-                        <SelectItem value="Civil Society – Domestic">Civil Society – Domestic</SelectItem>
-                        <SelectItem value="Private Sector – International">Private Sector – International</SelectItem>
-                        <SelectItem value="Private Sector – Domestic">Private Sector – Domestic</SelectItem>
-                        <SelectItem value="Other">Other</SelectItem>
-                      </SelectContent>
-                    </Select>
-                  ) : (
-                    <Input
-                      id="orgClassification"
-                      value={calculateOrgClassification(
-                        formData.countryRepresented,
-                        formData.organisationType,
-                        formData.cooperationModality
-                      )}
-                      disabled
-                      className="bg-gray-100"
-                      placeholder="Auto-calculated based on country, type, and development partner status"
-                    />
-                  )}
-                </>
-              ) : (
-                <Input
-                  id="orgClassification"
-                  value={formData.orgClassification || calculateOrgClassification(
-                    formData.countryRepresented,
-                    formData.organisationType,
-                    formData.cooperationModality
-                  )}
-                  disabled
-                  className="bg-gray-100"
-                  placeholder="Auto-calculated based on country, type, and development partner status"
-                />
-              )}
-              
-              <p className="text-xs text-gray-500 mt-1">
-                {permissions.canManageUsers 
-                  ? "Automatically calculated unless manually overridden by admin" 
-                  : "This classification is automatically determined based on organization details"
-                }
-              </p>
+              <Input
+                id="cooperationModality"
+                value={calculateCooperationModality(
+                  formData.countryRepresented, 
+                  formData.organisationType
+                )}
+                disabled
+                className="bg-gray-100"
+                placeholder="Auto-calculated based on country and type"
+              />
             </div>
 
             <div>
@@ -1078,120 +808,30 @@
               />
             </div>
 
-            <div className="flex justify-between pt-4 border-t">
-              {/* Delete button - only for admins */}
-              {permissions.canManageUsers && (
-                <Button
-                  type="button"
-                  variant="destructive"
-                  onClick={() => setShowDeleteDialog(true)}
-                  className="flex items-center gap-2"
-                >
-                  <Trash2 className="h-4 w-4" />
-                  Delete Organization
-                </Button>
-              )}
-              
-              <div className="flex gap-2">
-                <Button
-                  type="button"
-                  variant="outline"
-                  onClick={() => setShowEditDialog(false)}
-                >
-                  Cancel
-                </Button>
-                <Button
-                  type="submit"
-                  disabled={submitting || !formData.fullName.trim() || !formData.acronym.trim() || !formData.cooperationModality}
-                  className="bg-slate-900 hover:bg-slate-800"
-                >
-                  {submitting ? (
-                    <>
-                      <Loader2 className="mr-2 h-4 w-4 animate-spin" />
-                      Updating...
-                    </>
-                  ) : (
-                    'Update Organization'
-                  )}
-                </Button>
-              </div>
+            <div className="flex justify-end gap-2 pt-4">
+              <Button
+                type="button"
+                variant="outline"
+                onClick={() => setShowEditDialog(false)}
+              >
+                Cancel
+              </Button>
+              <Button
+                type="submit"
+                disabled={submitting || !formData.fullName.trim() || !formData.acronym.trim()}
+                className="bg-slate-900 hover:bg-slate-800"
+              >
+                {submitting ? (
+                  <>
+                    <Loader2 className="mr-2 h-4 w-4 animate-spin" />
+                    Updating...
+                  </>
+                ) : (
+                  'Update Organization'
+                )}
+              </Button>
             </div>
           </form>
-        </DialogContent>
-      </Dialog>
-
-      {/* Delete Confirmation Dialog */}
-      <Dialog open={showDeleteDialog} onOpenChange={setShowDeleteDialog}>
-        <DialogContent className="max-w-md">
-          <DialogHeader>
-            <DialogTitle className="flex items-center gap-2 text-red-600">
-              <AlertTriangle className="h-5 w-5" />
-              Delete Organization
-            </DialogTitle>
-            <DialogDescription>
-              This action cannot be undone. This will permanently delete the organization and remove all associated data.
-            </DialogDescription>
-          </DialogHeader>
-          
-          <div className="space-y-4">
-            <Alert className="border-red-200 bg-red-50">
-              <AlertTriangle className="h-4 w-4 text-red-600" />
-              <AlertDescription className="text-red-800">
-                <strong>Warning:</strong> Deleting this organization will:
-                <ul className="list-disc pl-4 mt-2 space-y-1">
-                  <li>Remove all organization data permanently</li>
-                  <li>Cannot be undone</li>
-                  <li>May affect related activities and data</li>
-                </ul>
-              </AlertDescription>
-            </Alert>
-            
-            <div>
-              <label htmlFor="deleteConfirm" className="text-sm font-medium">
-                Type <strong>{partner?.name}</strong> to confirm deletion:
-              </label>
-              <Input
-                id="deleteConfirm"
-                value={deleteConfirmText}
-                onChange={(e) => setDeleteConfirmText(e.target.value)}
-                placeholder={partner?.name}
-                className="mt-1"
-                autoComplete="off"
-              />
-            </div>
-          </div>
-
-          <DialogFooter className="flex gap-2">
-            <Button
-              type="button"
-              variant="outline"
-              onClick={() => {
-                setShowDeleteDialog(false);
-                setDeleteConfirmText("");
-              }}
-            >
-              Cancel
-            </Button>
-            <Button
-              type="button"
-              variant="destructive"
-              onClick={handleDeletePartner}
-              disabled={isDeleting || deleteConfirmText !== partner?.name}
-              className="flex items-center gap-2"
-            >
-              {isDeleting ? (
-                <>
-                  <Loader2 className="h-4 w-4 animate-spin" />
-                  Deleting...
-                </>
-              ) : (
-                <>
-                  <Trash2 className="h-4 w-4" />
-                  Delete Organization
-                </>
-              )}
-            </Button>
-          </DialogFooter>
         </DialogContent>
       </Dialog>
     </MainLayout>
